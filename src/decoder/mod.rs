--- conflicted
+++ resolved
@@ -1,13 +1,7 @@
 use std::collections::{HashMap, HashSet};
 use std::convert::TryFrom;
-<<<<<<< HEAD
 use std::io::{self, Read, Seek};
 use std::ops::Range;
-=======
-use std::io::{self, Cursor, Read, Seek};
-use std::ops::Range;
-use std::sync::Arc;
->>>>>>> 72ca6366
 
 use crate::{
     bytecast, ColorType, TiffError, TiffFormatError, TiffResult, TiffUnsupportedError, UsageError,
@@ -224,11 +218,7 @@
         }
     }
 
-<<<<<<< HEAD
     fn as_bytes_mut(&mut self) -> &mut [u8] {
-=======
-    fn as_u8_buf(&mut self) -> &mut [u8] {
->>>>>>> 72ca6366
         match self {
             DecodingBuffer::U8(buf) => &mut *buf,
             DecodingBuffer::I8(buf) => bytecast::i8_as_ne_mut_bytes(buf),
@@ -1057,275 +1047,6 @@
         self.get_tag(tag)?.into_string()
     }
 
-<<<<<<< HEAD
-=======
-    fn invert_colors_unsigned<T>(buffer: &mut [T], max: T)
-    where
-        T: std::ops::Sub<T> + std::ops::Sub<Output = T> + Copy,
-    {
-        for datum in buffer.iter_mut() {
-            *datum = max - *datum
-        }
-    }
-
-    fn invert_colors_fp<T>(buffer: &mut [T], max: T)
-    where
-        T: std::ops::Sub<T> + std::ops::Sub<Output = T> + Copy,
-    {
-        for datum in buffer.iter_mut() {
-            // FIXME: assumes [0, 1) range for floats
-            *datum = max - *datum
-        }
-    }
-
-    fn invert_colors(buf: &mut DecodingBuffer, color_type: ColorType) {
-        match (color_type, buf) {
-            (ColorType::Gray(64), DecodingBuffer::U64(ref mut buffer)) => {
-                Self::invert_colors_unsigned(buffer, 0xffff_ffff_ffff_ffff);
-            }
-            (ColorType::Gray(32), DecodingBuffer::U32(ref mut buffer)) => {
-                Self::invert_colors_unsigned(buffer, 0xffff_ffff);
-            }
-            (ColorType::Gray(16), DecodingBuffer::U16(ref mut buffer)) => {
-                Self::invert_colors_unsigned(buffer, 0xffff);
-            }
-            (ColorType::Gray(n), DecodingBuffer::U8(ref mut buffer)) if n <= 8 => {
-                Self::invert_colors_unsigned(buffer, 0xff);
-            }
-            (ColorType::Gray(32), DecodingBuffer::F32(ref mut buffer)) => {
-                Self::invert_colors_fp(buffer, 1.0);
-            }
-            (ColorType::Gray(64), DecodingBuffer::F64(ref mut buffer)) => {
-                Self::invert_colors_fp(buffer, 1.0);
-            }
-            _ => {}
-        }
-    }
-
-    /// Fix endianness. If `byte_order` matches the host, then conversion is a no-op.
-    fn fix_endianness(buf: &mut DecodingBuffer, byte_order: ByteOrder) {
-        match byte_order {
-            ByteOrder::LittleEndian => match buf {
-                DecodingBuffer::U8(_) | DecodingBuffer::I8(_) => {}
-                DecodingBuffer::U16(b) => b.iter_mut().for_each(|v| *v = u16::from_le(*v)),
-                DecodingBuffer::I16(b) => b.iter_mut().for_each(|v| *v = i16::from_le(*v)),
-                DecodingBuffer::U32(b) => b.iter_mut().for_each(|v| *v = u32::from_le(*v)),
-                DecodingBuffer::I32(b) => b.iter_mut().for_each(|v| *v = i32::from_le(*v)),
-                DecodingBuffer::U64(b) => b.iter_mut().for_each(|v| *v = u64::from_le(*v)),
-                DecodingBuffer::I64(b) => b.iter_mut().for_each(|v| *v = i64::from_le(*v)),
-                DecodingBuffer::F32(b) => b
-                    .iter_mut()
-                    .for_each(|v| *v = f32::from_bits(u32::from_le(v.to_bits()))),
-                DecodingBuffer::F64(b) => b
-                    .iter_mut()
-                    .for_each(|v| *v = f64::from_bits(u64::from_le(v.to_bits()))),
-            },
-            ByteOrder::BigEndian => match buf {
-                DecodingBuffer::U8(_) | DecodingBuffer::I8(_) => {}
-                DecodingBuffer::U16(b) => b.iter_mut().for_each(|v| *v = u16::from_be(*v)),
-                DecodingBuffer::I16(b) => b.iter_mut().for_each(|v| *v = i16::from_be(*v)),
-                DecodingBuffer::U32(b) => b.iter_mut().for_each(|v| *v = u32::from_be(*v)),
-                DecodingBuffer::I32(b) => b.iter_mut().for_each(|v| *v = i32::from_be(*v)),
-                DecodingBuffer::U64(b) => b.iter_mut().for_each(|v| *v = u64::from_be(*v)),
-                DecodingBuffer::I64(b) => b.iter_mut().for_each(|v| *v = i64::from_be(*v)),
-                DecodingBuffer::F32(b) => b
-                    .iter_mut()
-                    .for_each(|v| *v = f32::from_bits(u32::from_be(v.to_bits()))),
-                DecodingBuffer::F64(b) => b
-                    .iter_mut()
-                    .for_each(|v| *v = f64::from_bits(u64::from_be(v.to_bits()))),
-            },
-        };
-    }
-
-    /// Decompresses the strip into the supplied buffer.
-    fn expand_strip(
-        &mut self,
-        mut buffer: DecodingBuffer,
-        offset: u64,
-        length: u64,
-    ) -> TiffResult<()> {
-        // Validate that the provided buffer is of the expected type.
-        let color_type = self.colortype()?;
-        match (color_type, &buffer) {
-            (ColorType::RGB(n), _)
-            | (ColorType::RGBA(n), _)
-            | (ColorType::CMYK(n), _)
-            | (ColorType::Gray(n), _)
-                if usize::from(n) == buffer.byte_len() * 8 => {}
-            (ColorType::Gray(n), DecodingBuffer::U8(_)) if n <= 8 => {}
-            (type_, _) => {
-                return Err(TiffError::UnsupportedError(
-                    TiffUnsupportedError::UnsupportedColorType(type_),
-                ))
-            }
-        }
-
-        // Construct necessary reader to perform decompression.
-        self.goto_offset_u64(offset)?;
-        let byte_order = self.reader.byte_order;
-
-        let compression_method = self.image().compression_method;
-        let jpeg_tables = self.image().jpeg_tables.clone();
-
-        let reader =
-            Self::create_reader(&mut self.reader, compression_method, length, jpeg_tables)?;
-
-        // Read into output buffer.
-        {
-            let mut buffer = buffer.as_u8_buf();
-
-            // Note that writing updates the slice to point to the yet unwritten part.
-            std::io::copy(&mut reader.take(buffer.len() as u64), &mut buffer)?;
-
-            // If less than the expected amount of bytes was read, set the remaining data to 0.
-            for b in buffer {
-                *b = 0;
-            }
-        }
-
-        Self::fix_endianness(&mut buffer, byte_order);
-
-        if self.image().photometric_interpretation == PhotometricInterpretation::WhiteIsZero {
-            Self::invert_colors(&mut buffer, color_type);
-        }
-
-        Ok(())
-    }
-
-    fn chunk_info(&self, chunk_index: usize) -> Option<ChunkInfo> {
-        match &self.image().chunk_type {
-            ChunkType::Strip => {
-                let rows_per_strip = self.image().strip_decoder.as_ref()?.rows_per_strip as usize;
-
-                let sized_width = self.image().width as usize;
-                let sized_height = self.image().height as usize;
-
-                let strip_height_without_padding = chunk_index
-                    .checked_mul(rows_per_strip)
-                    .and_then(|x| sized_height.checked_sub(x))?;
-
-                // Ignore potential vertical padding on the bottommost strip
-                let strip_height = rows_per_strip.min(strip_height_without_padding);
-
-                Some(ChunkInfo {
-                    chunk_width: sized_width,
-                    chunk_height: rows_per_strip,
-
-                    data_width: sized_width,
-                    data_height: strip_height,
-                })
-            }
-            ChunkType::Tile => {
-                let tile_attrs = self.image().tile_attributes.as_ref()?;
-                let (padding_right, padding_down) = tile_attrs.get_padding(chunk_index);
-
-                let tile_width = tile_attrs.tile_width - padding_right;
-                let tile_length = tile_attrs.tile_length - padding_down;
-
-                Some(ChunkInfo {
-                    chunk_width: tile_attrs.tile_width,
-                    chunk_height: tile_attrs.tile_length,
-
-                    data_width: tile_width,
-                    data_height: tile_length,
-                })
-            }
-        }
-    }
-
-    /// Decompresses the tile into the supplied buffer.
-    fn expand_tile(
-        &mut self,
-        mut buffer: DecodingBuffer,
-        offset: u64,
-        compressed_length: u64,
-        chunk_info: &ChunkInfo,
-        output_width: usize,
-    ) -> TiffResult<()> {
-        let color_type = self.colortype()?;
-        let byte_len = buffer.byte_len();
-        let byte_order = self.reader.byte_order;
-
-        self.goto_offset_u64(offset)?;
-
-        let line_samples = output_width * self.image().bits_per_sample.len();
-        let padding_right_samples = chunk_info.padding_right() * self.image().bits_per_sample.len();
-        let row_samples = chunk_info.data_width * self.image().bits_per_sample.len();
-
-        let photometric_interpretation = self.image().photometric_interpretation;
-        let compression_method = self.image().compression_method;
-        let jpeg_tables = self.image().jpeg_tables.clone();
-
-        let mut reader = Self::create_reader(
-            &mut self.reader,
-            compression_method,
-            compressed_length,
-            jpeg_tables,
-        )?;
-
-        for row_index in 0..chunk_info.data_height {
-            let buf = buffer.as_u8_buf();
-
-            let row_start = row_index * line_samples;
-            let row_end = row_start + row_samples;
-
-            let row = &mut buf[(row_start * byte_len)..(row_end * byte_len)];
-            reader.read_exact(row)?;
-
-            // Skip horizontal padding
-            if padding_right_samples > 0 {
-                let len = u64::try_from(padding_right_samples * byte_len)?;
-                io::copy(&mut reader.by_ref().take(len), &mut io::sink())?;
-            }
-
-            Self::fix_endianness(&mut buffer.subrange(row_start..row_end), byte_order);
-
-            if photometric_interpretation == PhotometricInterpretation::WhiteIsZero {
-                Self::invert_colors(&mut buffer.subrange(row_start..row_end), color_type);
-            }
-        }
-
-        Ok(())
-    }
-
-    fn create_reader<'r>(
-        reader: &'r mut SmartReader<R>,
-        compression_method: CompressionMethod,
-        compressed_length: u64,
-        jpeg_tables: Option<Arc<Vec<u8>>>,
-    ) -> TiffResult<Box<dyn Read + 'r>> {
-        Ok(match compression_method {
-            CompressionMethod::None => Box::new(reader),
-            CompressionMethod::LZW => {
-                Box::new(LZWReader::new(reader, usize::try_from(compressed_length)?))
-            }
-            CompressionMethod::PackBits => Box::new(PackBitsReader::new(reader, compressed_length)),
-            CompressionMethod::Deflate | CompressionMethod::OldDeflate => {
-                Box::new(DeflateReader::new(reader))
-            }
-            CompressionMethod::ModernJPEG => {
-                if jpeg_tables.is_some() && compressed_length < 2 {
-                    return Err(TiffError::FormatError(
-                        TiffFormatError::InvalidTagValueType(Tag::JPEGTables),
-                    ));
-                }
-
-                let jpeg_reader = JpegReader::new(reader, compressed_length, jpeg_tables)?;
-                let mut decoder = jpeg::Decoder::new(jpeg_reader);
-                let data = decoder.decode().unwrap();
-
-                Box::new(Cursor::new(data))
-            }
-            method => {
-                return Err(TiffError::UnsupportedError(
-                    TiffUnsupportedError::UnsupportedCompressionMethod(method),
-                ))
-            }
-        })
-    }
-
->>>>>>> 72ca6366
     fn check_chunk_type(&self, expected: ChunkType) -> TiffResult<()> {
         if expected != self.image().chunk_type {
             return Err(TiffError::UsageError(UsageError::InvalidChunkType(
@@ -1373,33 +1094,9 @@
 
     pub fn read_strip_to_buffer(&mut self, mut buffer: DecodingBuffer) -> TiffResult<()> {
         self.check_chunk_type(ChunkType::Strip)?;
-<<<<<<< HEAD
 
         let offset = self.image.chunk_file_range(self.current_chunk)?.0;
         self.goto_offset_u64(offset)?;
-=======
-        let index = self.current_chunk;
-        let offset = *self
-            .image()
-            .chunk_offsets
-            .get(index)
-            .ok_or(TiffFormatError::InvalidChunkIndex(index))?;
-        let byte_count = *self
-            .image()
-            .chunk_bytes
-            .get(index)
-            .ok_or(TiffFormatError::InvalidChunkIndex(index))?;
-
-        let chunk_info = self
-            .chunk_info(index)
-            .ok_or(TiffFormatError::InvalidChunkIndex(index))?;
-
-        let buffer_size = chunk_info
-            .data_width
-            .checked_mul(chunk_info.data_height)
-            .and_then(|x| x.checked_mul(self.image().bits_per_sample.len()))
-            .ok_or(TiffError::LimitsExceeded)?;
->>>>>>> 72ca6366
 
         let byte_order = self.reader.byte_order;
         let output_width = usize::try_from(self.image().width)?;
@@ -1413,27 +1110,11 @@
 
         self.current_chunk += 1;
 
-<<<<<<< HEAD
-=======
-        match self.image().predictor {
-            Predictor::None => {}
-            Predictor::Horizontal => {
-                rev_hpredict(
-                    buffer.copy(),
-                    (self.image().width, u32::try_from(chunk_info.data_height)?),
-                    usize::try_from(self.image().width)?,
-                    self.colortype()?,
-                )?;
-            }
-            Predictor::__NonExhaustive => unreachable!(),
-        }
->>>>>>> 72ca6366
         Ok(())
     }
 
     fn read_tile_to_buffer(
         &mut self,
-<<<<<<< HEAD
         mut buffer: DecodingBuffer,
         tile_index: usize,
         output_width: usize,
@@ -1448,58 +1129,11 @@
         self.image.expand_chunk(
             &mut self.reader,
             buffer.copy(),
-=======
-        result: &mut DecodingBuffer,
-        tile_index: usize,
-        output_width: usize,
-    ) -> TiffResult<()> {
-        let file_offset = *self
-            .image()
-            .chunk_offsets
-            .get(tile_index)
-            .ok_or(TiffFormatError::InvalidChunkIndex(tile_index))?;
-
-        let compressed_bytes = *self
-            .image()
-            .chunk_bytes
-            .get(tile_index)
-            .ok_or(TiffFormatError::InvalidChunkIndex(tile_index))?;
-
-        // Return the same error as above if the chunk doesn't exist
-        let chunk_info = self
-            .chunk_info(tile_index)
-            .ok_or(TiffFormatError::InvalidChunkIndex(tile_index))?;
-
-        self.expand_tile(
-            result.copy(),
-            file_offset,
-            compressed_bytes,
-            &chunk_info,
->>>>>>> 72ca6366
             output_width,
             byte_order,
             tile_index,
         )?;
 
-<<<<<<< HEAD
-=======
-        match self.image().predictor {
-            Predictor::None => {}
-            Predictor::Horizontal => {
-                rev_hpredict(
-                    result.copy(),
-                    (
-                        u32::try_from(chunk_info.data_width)?,
-                        u32::try_from(chunk_info.data_height)?,
-                    ),
-                    output_width,
-                    self.colortype()?,
-                )?;
-            }
-            Predictor::__NonExhaustive => unreachable!(),
-        }
-
->>>>>>> 72ca6366
         Ok(())
     }
 
@@ -1567,7 +1201,6 @@
 
         Ok(result.0)
     }
-<<<<<<< HEAD
 
     /// Read the specified strip (at index `strip_index`) and return the binary data as a Vector and
     /// `ChunkInfo` describing the size of the strip.
@@ -1579,18 +1212,6 @@
             .chunk_info(strip_index)
             .ok_or(TiffFormatError::InvalidChunkIndex(strip_index))?;
 
-=======
-
-    /// Read the specified strip (at index `strip_index`) and return the binary data as a Vector and
-    /// `ChunkInfo` describing the size of the strip.
-    pub fn read_strip_at(&mut self, strip_index: usize) -> TiffResult<(DecodingResult, ChunkInfo)> {
-        self.check_chunk_type(ChunkType::Strip)?;
-
-        let chunk_info = self
-            .chunk_info(strip_index)
-            .ok_or(TiffFormatError::InvalidChunkIndex(strip_index))?;
-
->>>>>>> 72ca6366
         let mut result = self.result_buffer(chunk_info.data_width, chunk_info.data_height)?;
         self.read_strip_to_buffer(result.as_buffer(0))?;
 
@@ -1617,20 +1238,13 @@
         self.check_chunk_type(ChunkType::Tile)?;
 
         let chunk_info = self
-<<<<<<< HEAD
             .image()
-=======
->>>>>>> 72ca6366
             .chunk_info(tile_index)
             .ok_or(TiffFormatError::InvalidChunkIndex(tile_index))?;
 
         let mut result = self.result_buffer(chunk_info.data_width, chunk_info.data_height)?;
 
-<<<<<<< HEAD
         self.read_tile_to_buffer(result.as_buffer(0), tile_index, chunk_info.data_width)?;
-=======
-        self.read_tile_to_buffer(&mut result.as_buffer(0), tile_index, chunk_info.data_width)?;
->>>>>>> 72ca6366
 
         Ok((result, chunk_info))
     }
